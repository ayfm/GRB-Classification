from copy import deepcopy
from typing import Dict, Iterable, Literal, Optional, Tuple, Union

import numpy as np
import ot
from scipy.spatial.distance import cdist
<<<<<<< HEAD
from scipy.stats import anderson, entropy, gaussian_kde, kstest, normaltest, shapiro
=======
from scipy.stats import (anderson, entropy, gaussian_kde, kstest, normaltest,
                         shapiro)
>>>>>>> 009a1c43
from sklearn.cluster import KMeans
from sklearn.metrics import calinski_harabasz_score as chs
from sklearn.metrics import davies_bouldin_score as dbs
from sklearn.metrics import silhouette_samples
from sklearn.neighbors import KernelDensity, NearestNeighbors
<<<<<<< HEAD
from grbtools import models as model_operations
from grbtools import data as data_operations
from grbtools import disp as disp_operations
import pandas as pd
=======
>>>>>>> 009a1c43


def _set_seed(seed: Union[int, None]) -> None:
    """
    Set the seed for numpy's random number generator.

    Args:
        seed (int or None): Seed to use. If None, no seed is set.
    """

    # set seed if given
    if seed is not None:
        np.random.seed(seed)

def _set_seed(seed: Union[int, None]) -> None:
    """
    Set the seed for numpy's random number generator.

    Args:
        seed (int or None): Seed to use. If None, no seed is set.
    """

    # set seed if given
    if seed is not None:
        np.random.seed(seed)


def _higher_better(score):
    return score * -1


def aic(model, data):
    return _higher_better(model.aic(data))


def bic(model, data):
    return _higher_better(model.bic(data))


def compute_mahalanobis_distance(
    X: np.ndarray,
    mean: Union[np.ndarray, None] = None,
    covar: Union[np.ndarray, None] = None,
) -> np.ndarray:
    """
    Calculates the Mahalanobis distance between data points and means.

    Args:
        X (np.ndarray): Input data of shape (N, d), where N is the number of data points and d is the number of dimensions.
        mean (Union[np.ndarray, None], optional): Mean values to use for computing the distance. If None, the mean will be calculated from the input data. Defaults to None.
        covar (Union[np.ndarray, None], optional): Covariance matrix to use for computing the distance. If None, the covariance matrix will be calculated from the input data. Defaults to None.

    Returns:
         np.ndarray: Array of shape (1, N) containing the Mahalanobis distances between each data point and the mean.

    Raises:
        AssertionError: If the shape of the mean or covariance matrix is not correct.

    Notes:
        - The Mahalanobis distance is a measure of the distance between a data point and a distribution, taking into account the covariance structure of the distribution.
        - If mean is None, it is calculated as the mean of the input data along the specified axis.
        - If covar is None, it is calculated as the covariance matrix of the input data.
    """

    # check if mean is given
    if mean is None:
        mean = np.mean(X, axis=0)
    # check if covar is given
    if covar is None:
        covar = np.cov(X.T)

    # get size of the data
    N, d = X.shape

    # check dimensions
    assert mean.shape in ((1, d), (d,)), "Mean shape is not correct"
    assert covar.shape == (d, d), "Covariance shape is not correct"

    # reshape mean
    mean = mean.reshape(1, -1)

    # get inverse covariance matrix
    icovar = np.linalg.inv(covar)
    # calculate mahalanobis distance of each data point
    mah_dist = cdist(X, mean, VI=icovar, metric="mahalanobis").reshape(1, -1)

    # return distance
    return mah_dist


def silhouette_samples_mahalanobis(
    X: np.ndarray,
    labels: np.ndarray,
    means: Union[np.ndarray, None] = None,
    covars: Union[np.ndarray, None] = None,
) -> np.ndarray:
    """
    Calculate the Mahalanobis-based silhouette coefficients for clustered data.

    Parameters:
        X (np.ndarray): Input data array of shape (N, d), where N is the number of samples and d is the number of features.
        labels (np.ndarray): Array of cluster assignments for each data point, of shape (N,).
        means (Union[np.ndarray, None], optional): Cluster mean vectors. If None, they will be calculated from the data.
            Must have shape (n_clusters, d), where n_clusters is the number of clusters.
        covars (Union[np.ndarray, None], optional): Cluster covariance matrices. If None, they will be calculated from the data.
            Must have shape (n_clusters, d, d), where n_clusters is the number of clusters.

    Returns:
        np.ndarray: Array of silhouette coefficients for each data point, of shape (N, 1).

    Raises:
        AssertionError: If the dimensions of means or covars are incorrect.
    """

    # get unique labels
    cluster_labels = np.sort(np.unique(labels))
    # how many clusters?
    n_clusters = len(cluster_labels)

    # if there is only one cluster, we cannot calculate silhouette coefficients
    if n_clusters == 1:
        raise ValueError("Cannot calculate silhouette coefficients for one cluster")

    # check if cluster means' are given
    if means is None:
        means = np.array([np.mean(X[labels == i], axis=0) for i in cluster_labels])
    # check if cluster covariances' are given
    if covars is None:
        covars = np.array([np.cov(X[labels == i].T) for i in cluster_labels])

    # get size of the data
    N, d = X.shape

    # check dimensions of means
    # The dimension must be (n_clusters, d)
    assert means.shape == (n_clusters, d), "Means shape is not correct"

    # check dimensions of covars
    # The dimension must be (n_clusters, d, d)
    assert covars.shape == (n_clusters, d, d), "Covariances shape is not correct"

    # create distance array
    mah_dist_arr = np.zeros((N, n_clusters))

    # calculate mahalanobis distance for each cluster
    for i in range(n_clusters):
        # calculate mahalanobis distance based on the mean and covariance matrix
        mah_dist_arr[:, i] = compute_mahalanobis_distance(
            X, mean=means[i], covar=covars[i]
        )

    # calculate intra-cluster distance (a(x))
    a_x = np.array([mah_dist_arr[i, labels[i]] for i in range(N)]).reshape(-1, 1)

    # Replace Mahalanobis distances for own clusters with infinity
    for i in range(N):
        mah_dist_arr[i, labels[i]] = np.inf

    # calculate inter-cluster distance (b(x)) as minimum distance to other clusters
    b_x = mah_dist_arr.min(axis=1).reshape(-1, 1)

    # calculate silhouette coeffs
    sil_coeffs = (b_x - a_x) / np.hstack((b_x, a_x)).max(axis=1).reshape(-1, 1)

    # return silhouette coeffs
    return sil_coeffs


def silhouette_score(
    X: np.ndarray,
    labels: np.ndarray,
    metric: Literal["Euclidean", "Mahalanobis"] = None,
) -> Dict:
    """
    Calculates the silhouette score for a clustering.

    The silhouette score measures how well each sample in a cluster is assigned to its own cluster compared to other clusters.
    It provides an indication of the quality of the clustering results.

    Args:
        X (np.ndarray): The input data samples.
        labels (np.ndarray): The cluster labels assigned to each sample.
        metric ({"Euclidean", "Mahalanobis"}, optional): The distance metric to be used. Defaults to "Euclidean".

    Returns:
        Dict:
            'mean: the mean silhouette coefficient over all samples.
            'coeffs': is an array of sample silhouette coefficients.

    Raises:
        ValueError: If the metric is not one of {"Euclidean", "Mahalanobis"}.

    """
    # how many clusters?
    n_clusters = len(set(labels))

    # if there is only one cluster, we cannot calculate silhouette score
    if n_clusters == 1:
        return {"mean": np.nan, "coeffs": np.nan}

    # default metric is Euclidean
    if metric is None:
        metric = "Euclidean"

    if metric == "Euclidean":
        sample_coeffs = silhouette_samples(X, labels, metric="euclidean")

    elif metric == "Mahalanobis":
        sample_coeffs = silhouette_samples_mahalanobis(X, labels)

    else:
        raise ValueError("Metric must be either 'Euclidean' or 'Mahalanobis'")

    # calculate mean score
    mean_coeff = np.mean(sample_coeffs)

    return {"mean": mean_coeff, "coeffs": sample_coeffs}


def intra_cluster_dispersion(X: np.ndarray, labels: np.ndarray) -> float:
    """
    Compute the total intra-cluster dispersion (within-cluster sum of squares) for the given data and labels.

    Parameters
    ----------
    X : np.ndarray, shape = [n_samples, n_features]
        The input samples. Each row corresponds to a sample, and each column corresponds to a feature of the sample.

    labels : np.ndarray, shape = [n_samples]
        The labels predicting the cluster each sample belongs to. This should align with the samples in `X`.

    Returns
    -------
    float:
        The total intra-cluster dispersion for the given data and labels. This is the sum of the squared distances of each
        point to the centroid of its assigned cluster.

    """
    clusters = np.unique(labels)
    dispersion = 0
    for cluster in clusters:
        cluster_points = X[labels == cluster]
        centroid = cluster_points.mean(axis=0)
        dispersion += ((cluster_points - centroid) ** 2).sum()
<<<<<<< HEAD

    return _higher_better(dispersion)

=======

    return dispersion

>>>>>>> 009a1c43

def gap_statistics(
    X: np.ndarray,
    labels: np.ndarray,
    clusterer=None,
    n_repeat: int = 100,
    random_state=None,
) -> Dict:
    """
    Compute the gap statistic for the given data and labels.

    The gap statistic compares the total intra-cluster dispersion of the input data to that of a reference dataset
    generated from a uniform distribution with the same range as the input data.

    A higher gap value indicates that the clustering structure in the input data is stronger relative to a
    random distribution, while a lower (including negative) gap value suggests that the clustering structure in the
    input data is not significantly different from a random distribution.

    The gap value theoretically ranges from negative infinity (when the clustering structure of the input data is significantly
    worse than the random reference data) to positive infinity (when the clustering structure of the input data is
    significantly better than the random reference data). In practice, a negative gap value would typically suggest
    no meaningful clustering structure in the input data.

    Parameters
    ----------
    X : np.ndarray, shape = [n_samples, n_features]
        The input samples. Each row corresponds to a sample, and each column corresponds to a feature of the sample.

    labels : np.ndarray, shape = [n_samples]
        The labels predicting the cluster each sample belongs to. This should align with the samples in `X`.

    clusterer : estimator object implementing 'fit_predict'
        The clusterer to use for the data. If `None`, `KMeans` with the same number of clusters as the labels will be used.

    n_repeat : int, optional
        Number of times to generate a reference dataset and compute its dispersion. Default is 10.

    random_state : int or None, optional
        Determines random number generation for dataset creation. Pass an int for reproducible output across multiple
        function calls. If None, the random number generator is the RandomState instance used by np.random. Default is None.

    Returns
    -------
    Dict : dict
        'gap': (float) The log of the average dispersion of the reference datasets minus the log dispersion of the input data.
        'err': (float) The standard deviation of the gap statistic, scaled by a factor sqrt(1 + 1/n_repeat).
    """

    # if clusterer is not specified, use KMeans with the same number of clusters as the labels
    if clusterer is None:
        clusterer = KMeans(n_clusters=len(np.unique(labels)))
    # otherwise, work with a clone of the clusterer
    else:
        clusterer = deepcopy(clusterer)

    # Compute the gap statistic
    ref_disps = np.zeros(n_repeat)

    # set the random state
    _set_seed(random_state)

    for i in range(n_repeat):
        # Generate a reference dataset
        ref_X = np.random.uniform(np.min(X, axis=0), np.max(X, axis=0), X.shape)

        # Fit the model to the reference data and get the labels
        ref_labels = clusterer.fit_predict(ref_X)

        # Compute the dispersion for the reference data
        ref_disp = intra_cluster_dispersion(ref_X, ref_labels)
        ref_disps[i] = np.log(ref_disp)

    # Compute the dispersion for the original data
    orig_disp = intra_cluster_dispersion(X, labels)
    orig_disp = np.log(orig_disp)

    # Compute the gap statistic
    gap = np.mean(ref_disps) - orig_disp
    gap_err = np.std(ref_disps) * np.sqrt(1 + 1 / n_repeat)
<<<<<<< HEAD

    return {"gap": gap, "err": gap_err}


def davies_bouldin_score(X: np.ndarray, labels: np.ndarray) -> float:
    """
    Compute the Davies-Bouldin score for a clustering result.

    The Davies-Bouldin index (DBI) is a metric of internal cluster validation that measures the average 'similarity'
    between clusters, where the similarity is a ratio of within-cluster distances to between-cluster distances.
    Thus, clusters which are farther apart and less dispersed will result in a better score.

    The minimum score is 0, with smaller values indicating better clustering.
    The maximum score is unbounded, with larger values indicating worse clustering.
    The DBI is undefined for a single cluster.

=======

    return {"gap": gap, "err": gap_err}


def davies_bouldin_score(X: np.ndarray, labels: np.ndarray) -> float:
    """
    Compute the Davies-Bouldin score for a clustering result.

    The Davies-Bouldin index (DBI) is a metric of internal cluster validation that measures the average 'similarity'
    between clusters, where the similarity is a ratio of within-cluster distances to between-cluster distances.
    Thus, clusters which are farther apart and less dispersed will result in a better score.

    The minimum score is 0, with smaller values indicating better clustering.
    The maximum score is unbounded, with larger values indicating worse clustering.
    The DBI is undefined for a single cluster.

>>>>>>> 009a1c43
    Parameters
    ----------
    X : array-like, shape = [n_samples, n_dimensions]
        Input data. Each row corresponds to a sample, and each column corresponds to a dimension of the sample.

    labels : array-like, shape = [n_samples]
        Cluster labels for each sample in the input data.

    Returns
    -------
    davies_bouldin : float
        The Davies-Bouldin score for the input clustering.
    """
    # how many clusters?
    n_clusters = len(set(labels))
    # if there is only one cluster, we cannot calculate Davies-Bouldin score
    if n_clusters == 1:
        return np.nan

<<<<<<< HEAD
    scores = dbs(X, labels)
    return _higher_better(scores)
=======
    return dbs(X, labels)
>>>>>>> 009a1c43


def calinski_harabasz_score(X: np.ndarray, labels: np.ndarray) -> float:
    """
    Compute the Calinski-Harabasz score for a clustering result.

    The Calinski-Harabasz index (CHI) is a metric of internal cluster validation that measures the ratio of
    between-cluster dispersion to within-cluster dispersion. Higher values of the CHI indicate better clustering.
    The CHI is undefined for a single cluster.

    Theoretically, the Calinski-Harabasz index can be infinitely large but in practice it's usually within a
    finite range. The score is higher when clusters are dense and well separated.
    The lower bound is 0, with lower values indicating worse clustering.
    The upper bound is unbounded, with larger values indicating better clustering.

    Parameters
    ----------
    X : array-like, shape = [n_samples, n_dimensions]
        Input data. Each row corresponds to a sample, and each column corresponds to a dimension of the sample.

    labels : array-like, shape = [n_samples]
        Cluster labels for each sample in the input data.

    Returns
    -------
    calinski_harabasz : float
        The Calinski-Harabasz score for the input clustering.
    """
    # how many clusters?
    n_clusters = len(set(labels))
    # if there is only one cluster, we cannot calculate Calinski-Harabasz score
    if n_clusters == 1:
        return np.nan

    return chs(X, labels)


def hopkins_statistic(
    X: np.ndarray, sample_ratio: float = 0.05, random_state=None
) -> float:
    """
    Calculates the Hopkins statistic - a statistic which indicates the cluster tendency of data.

    Parameters:
    X (np.ndarray): The dataset.
    sample_ratio (float): The ratio of datapoints to sample for calculating the statistic.
    random_state (int): The random seed for sampling.

    Returns:
    H (float): The Hopkins statistic, between 0 and 1. A value near 1 tends to indicate the data is highly clusterable.

    Notes:

       - If the value of H is close to 1, then the data is highly clusterable, and not uniformly distributed. This means it's a good candidate for clustering.
       - If the value of H is around 0.5, then it's not clear whether the data is uniformly distributed or whether it has clusters. It's generally a borderline case.
       - If the value of H is close to 0, then the data is likely uniformly distributed, and so is probably not a good candidate for clustering.

       - If H > 0.75, the data is considered to have a high tendency to cluster.
       - If 0.5 < H < 0.75, the data may have a tendency to cluster, but it's not clear.
       - If H < 0.5, the data is unlikely to have a meaningful cluster structure.
    """

    # reshape the data if it's 1-dimensional
    if len(X.shape) == 1:
        X = X.reshape(-1, 1)

    # get the number of datapoints and dimension
    N, d = X.shape

    # number of samples to take
    n = int(sample_ratio * N)

    # set the random state
    _set_seed(random_state)

    # randomly sample n datapoints
    samples = sample(X, size=n, replace=False)

    # Fit a nearest neighbor model to the data
    nbrs = NearestNeighbors(n_neighbors=2, algorithm="brute").fit(X)

    # Calculate distance to nearest neighbor for each sample point
    sum_d = nbrs.kneighbors(samples, return_distance=True)[0].sum()

    # Generate n random points in the same dimensional space and calculate their distance to nearest neighbor
    random_points = np.array(
        [np.random.uniform(np.amin(X, axis=0), np.amax(X, axis=0)) for _ in range(n)]
    )
    sum_u = nbrs.kneighbors(random_points, return_distance=True)[0].sum()

    # Hopkins statistic
    H = sum_u / (sum_u + sum_d)

    return H


def sample(
    X: np.ndarray,
    size: Optional[int] = None,
    weights: Optional[np.ndarray] = None,
    replace: bool = True,
    random_state: int = None,
) -> np.ndarray:
    """
    Sample from an array of values with or without replacement.

    Parameters
    ----------
    X : np.ndarray
        Array of values to sample from.
    size : int
        Number of samples to draw. If None, an array of len(X) is returned.
    weights : np.ndarray, optional
        Weights associated with each value in `X`. If None, all values are equally likely to be drawn.
    replace : bool, optional
        Whether to sample with replacement or not. Default is True.
    random_state : int, optional
        Seed for the random number generator.

    Returns
    -------
    np.ndarray
        Array of samples.

    Raises
    ------
    ValueError
        If `size` is greater than the length of `X` and `replace` is False.
    """

    # get the length of X
    N = len(X)

    # if size is None, update it to be the length of X
    if size is None:
        size = N

    # Validate inputs
    if size > N and not replace:
        raise ValueError(
            "Cannot draw more samples than exist in X without replacement."
        )

    if weights is not None and len(weights) != N:
        raise ValueError("`weights` must be the same length as `X`.")

    # If weights is not provided, use uniform distribution
    if weights is None:
        weights = np.ones(shape=(N,)) / N

    # Normalize weights
    weights /= np.sum(weights)

    # set the random state
    _set_seed(random_state)

    # Sample indices
    idx = np.random.choice(N, size=size, p=weights, replace=replace)

    # Get samples
    samples = X[idx]

    return samples


def js_divergence(pdf1: np.ndarray, pdf2: np.ndarray, base=2) -> float:
    """
    Compute the Jensen-Shannon divergence of two probability density functions (PDFs).

    Parameters
    ----------
    pdf1 : np.ndarray
        First probability density function.
    pdf2 : np.ndarray
        Second probability density function.
    base : int, optional
        The logarithmic base to use, defaults to `2`.

    Returns
    -------
    float
        The Jensen-Shannon divergence.
    """

    # create a copy of the arrays
    pdf1 = pdf1.copy()
    pdf2 = pdf2.copy()

    # Make sure PDFs sum to 1
    pdf1 /= np.sum(pdf1)
    pdf2 /= np.sum(pdf2)

    # Compute the average distribution
    pdf_avg = 0.5 * (pdf1 + pdf2)

    # Compute Jensen-Shannon divergence
    js_divergence = 0.5 * (
        entropy(pdf1, pdf_avg, base=base) + entropy(pdf2, pdf_avg, base=base)
    )

    return js_divergence


def jensen_shannon_distance(
    X1: np.ndarray,
    X2: np.ndarray,
    base: int = 2,
    bandwidth_method: Literal["scott", "silverman"] = "scott",
    grid_size: int = 100,
):
    """
    Compute the Jensen-Shannon distance (JSD) between two data sets.

    The JSD is a symmetrical and finite measure of the similarity between two probability distributions.
    It is derived from the Kullback-Leibler Divergence (KLD), a measure of how one probability distribution
    diverges from a second, expected probability distribution. Unlike KLD, JSD is symmetrical, giving the
    same value for JSD(P||Q) and JSD(Q||P), where P and Q are the two distributions being compared.

    A JSD value of 0 indicates that the distributions are identical. Higher values indicate that the
    distributions are more different from each other. The maximum value of JSD is log2 (for base=2),
    which occurs when the two distributions are mutually singular.

    Parameters
    ----------
    X1 : array-like
        First data set.
    X2 : array-like
        Second data set.
    base : float, optional
        The logarithmic base to use, defaults to `e` (natural logarithm).
    bandwidth_method : str, optional
        The method used to calculate the bandwidth for the KDE, defaults to 'scott'.
    grid_size : int, optional
        Number of points where the PDFs are evaluated, defaults to 100.

    Returns
    -------
    jsd : float
        The Jensen-Shannon distance between `X1` and `X2`.
    """

    # reshape the data if it's 1-dimensional
    if len(X1.shape) == 1:
        X1 = X1.reshape(-1, 1)
    if len(X2.shape) == 1:
        X2 = X2.reshape(-1, 1)

    # get size of each array
    N1 = len(X1)
    N2 = len(X2)

    # Create a range over which to evaluate the PDFs
    x_range = np.linspace(
        min(np.min(X1), np.min(X2)), max(np.max(X1), np.max(X2)), num=grid_size
    )

    # Estimate PDFs of X1 and X2
    pdf1 = gaussian_kde(X1.ravel(), bw_method=bandwidth_method)(x_range)
    pdf2 = gaussian_kde(X2.ravel(), bw_method=bandwidth_method)(x_range)

    # Compute Jensen-Shannon divergence
    js_div = js_divergence(pdf1, pdf2, base=base)

    # Compute Jensen-Shannon distance
    js_distance = np.sqrt(js_div)

    return js_distance


def jensen_shannon_distance_bootstrap(
    X1: np.ndarray,
    X2: np.ndarray,
    base: int = 2,
    bandwidth_method: Literal["scott", "silverman"] = "scott",
    grid_size: int = 100,
    n_repeat: int = 1000,
    sample_ratio: float = 1.0,
    weights1: Optional[np.ndarray] = None,
    weights2: Optional[np.ndarray] = None,
    random_state: Optional[int] = None,
) -> Dict:
    """
    Compute the Jensen-Shannon distance (JSD) between two data sets with bootstrapping.

    Parameters
    ----------
    X1 : np.ndarray
        First data set.
    X2 : np.ndarray
        Second data set.
    base : int, optional
        The logarithmic base to use, defaults to `2`.
    bandwidth_method : str, optional
        The method used to calculate the bandwidth for the KDE, defaults to 'scott'.
    grid_size : int, optional
        Number of points where the PDFs are evaluated, defaults to 100.
    n_repeat : int, optional
        Number of bootstrap samples to generate, defaults to 1000.
    sample_ratio : float, optional
        The ratio of the number of samples to the size of the data set, defaults to 1.0.
    weights1 : np.ndarray, optional
        Weights for the first data set.
    weights2 : np.ndarray, optional
        Weights for the second data set.
    random_state : int, optional
        Seed for the random number generator.

    Returns
    -------
    Dict:
        'mean': float - The mean of the Jensen-Shannon distances between `X1` and `X2`.
        'std': float - The standard deviation of the Jensen-Shannon distances between `X1` and `X2`.
    """

    # reshape the data if it's 1-dimensional
    if len(X1.shape) == 1:
        X1 = X1.reshape(-1, 1)
    if len(X2.shape) == 1:
        X2 = X2.reshape(-1, 1)

    # get size of each array
    N1 = len(X1)
    N2 = len(X2)

    # Determine the number of bootstrap samples to generate for each array
    n_samples1 = int(sample_ratio * N1)
    n_samples2 = int(sample_ratio * N2)

    # set the random state
    _set_seed(random_state)

    # Store the calculated distances
    distances = []

    # Generate bootstrap samples and calculate JSD for each
    for _ in range(n_repeat):
        # Sample from each array with replacement
        sample1 = sample(X1, size=n_samples1, replace=True, weights=weights1)
        sample2 = sample(X2, size=n_samples2, replace=True, weights=weights2)

        # Calculate JS-Distance
        js_dist = jensen_shannon_distance(
            sample1,
            sample2,
            base=base,
            bandwidth_method=bandwidth_method,
            grid_size=grid_size,
        )
        # store the distance
        distances.append(js_dist)

    # Calculate the mean and standard deviation of the distances
    jsd_mean = np.mean(distances)
    jsd_std = np.std(distances)

    return {"mean": jsd_mean, "std": jsd_std}


def wasserstein_distance(
    X1: np.ndarray, X2: np.ndarray, max_iter: int = 1000000, random_state=None
) -> float:
    """
    Compute the Wasserstein distance between two multi-dimensional distributions.

    This function relies on the Python Optimal Transport (POT) library.

    Parameters
    ----------
    X1, X2 : array-like, shape = [n_samples, n_dimensions]
        Input data. Each row corresponds to a sample, and each column corresponds to a dimension of the sample.

    random_state : int, RandomState instance, default=None
        Determines random number generation for dataset creation.
        Pass an int for reproducible output across multiple function calls.

    max_iter : int, default=None
        Maximum number of iterations for optimization algorithm. The default value is 1000000.

    Returns
    -------
    distance : float
        The computed square root of the Wasserstein distance (i.e., the actual Wasserstein distance)
        between the two input distributions.

    Notes
    -----
    The Wasserstein distance is a distance measure between probability distributions. It's defined as the minimum
    cost that is enough to transform one distribution into the other. Cost is measured in the amount of distribution
    weight that must be moved and the distance it has to be moved.

    The Wasserstein distance takes values from 0 to +inf. The value is 0 if and only if the distributions are equal.
    Larger values indicate that more cost is required to transform one distribution into the other, meaning the distributions
    are more different.

    This function computes the Wasserstein distance in a multidimensional space. It uses the Python Optimal Transport (POT)
    library to do so.
    """

    # if X1 and X2 are 1-dimensional, reshape them to 2-dimensional
    if len(X1.shape) == 1:
        X1 = X1.reshape(-1, 1)
    if len(X2.shape) == 1:
        X2 = X2.reshape(-1, 1)

    # make sure that X1 and X2 have the same number of dimensions
    if X1.shape[1] != X2.shape[1]:
        raise ValueError("X1 and X2 must have the same number of dimensions.")

    # set the random state
    _set_seed(random_state)

    # Compute a uniform distribution over the samples
    a, b = np.ones((X1.shape[0],)) / X1.shape[0], np.ones((X2.shape[0],)) / X2.shape[0]

    # Compute the cost matrix (Euclidean distance in this case)
    M = ot.dist(X1, X2, metric="sqeuclidean")

    # Compute the Wasserstein distance
    wasserstein_distance = ot.emd2(a, b, M, numItermax=max_iter)

    # Compute the square root of the Wasserstein distance to get the actual Wasserstein distance
    wasserstein_distance = np.sqrt(wasserstein_distance)

    return wasserstein_distance


def normalize_wasserstein_distance(d: float, scale: float = 1.0) -> float:
    """
    Normalize a Wasserstein distance to a value between 0 and 1 using a sigmoid function.

    Parameters
    ----------
    d : float
        The Wasserstein distance to normalize.

    scale : float, default=1.0
        The scale parameter for the sigmoid function. Larger values will squash
        the output closer to 0 or 1.

    Returns
    -------
    distance : float
        The normalized distance.
    """
    return 1 / (1 + np.exp(-d * scale))


def wasserstein_distance_bootstrap(
    X1: np.ndarray,
    X2: np.ndarray,
    max_iter: int = 1000000,
    n_repeat: int = 100,
    sample_ratio: float = 1.0,
    weights1: Optional[np.ndarray] = None,
    weights2: Optional[np.ndarray] = None,
    random_state: int = None,
) -> Dict:
    """
    Compute the Wasserstein distance between two multi-dimensional distributions with bootstrapping.

    Parameters
    ----------
    X1, X2 : np.ndarray, shape = [n_samples, n_dimensions]
        Input data. Each row corresponds to a sample, and each column corresponds to a dimension of the sample.
    n_repeat : int, optional
        Number of bootstrap samples to generate. Default is 100.
    max_iter : int, default=None
        Maximum number of iterations for optimization algorithm. The default value is 1000000.
    n_repeat : int, optional
        Number of bootstrap samples to generate, defaults to 1000.
    sample_ratio : float, optional
        The ratio of the number of samples to the size of the data set, defaults to 1.0.
    weights1 : np.ndarray, optional
        Weights for the first data set.
    weights2 : np.ndarray, optional
        Weights for the second data set.
    random_state : int or None, optional
        If int, random_state is the seed used by the random number generator;
        If None, the random number generator is the RandomState instance used by np.random. Default is None.

    Returns
    -------
    Dict:
        'mean': (float) The mean Wasserstein distance calculated over the bootstrap samples.
        'std' : (float) The standard deviation of the Wasserstein distances calculated over the bootstrap samples.
    """

    # Ensure the arrays are 2D
    if len(X1.shape) == 1:
        X1 = X1.reshape(-1, 1)
    if len(X2.shape) == 1:
        X2 = X2.reshape(-1, 1)

    # make sure that X1 and X2 have the same number of dimensions
    if X1.shape[1] != X2.shape[1]:
        raise ValueError("X1 and X2 must have the same number of dimensions.")

    # get size of each array
    N1 = len(X1)
    N2 = len(X2)

    # Determine the number of bootstrap samples to generate for each array
    n_samples1 = int(sample_ratio * N1)
    n_samples2 = int(sample_ratio * N2)

    # set the random seed
    _set_seed(random_state)

    distances = []
    # Generate bootstrap samples and calculate distance for each
    for _ in range(n_repeat):
        # Sample from each array with replacement
        sample_X1 = sample(X1, n_samples1, replace=True, weights=weights1)
        sample_X2 = sample(X2, n_samples2, replace=True, weights=weights2)

        # calculate the distance between the two samples
        distance = wasserstein_distance(sample_X1, sample_X2, max_iter=max_iter)

        # add the distance to the list
        distances.append(distance)

    # compute the mean and standard deviation of the distances
    mean_distance = np.mean(distances)
    std_distance = np.std(distances)

    return {"mean": mean_distance, "std": std_distance}


def normality_test_shapiro_wilkinson(
    X: np.ndarray, alpha: float = 0.05
) -> Dict[str, float]:
    """
    Perform a Shapiro-Wilkinson test for normality on the input data.

    This test checks the null hypothesis that the data was drawn from a normal distribution. It is a good choice
    for testing normality when the sample size is small (n <= 50) as it has been shown to have good power performance
    for such sample sizes. However, for larger sample sizes (n > 2000), the test may be too sensitive.

    HO: the sample is drawn from a normal distribution.
    if p-value < alpha: the null hypothesis is rejected.

    Parameters
    ----------
    X : np.ndarray
        The array containing the sample to be tested.

    alpha : float, default=0.05
        Significance level for the test.

    Returns
    -------
    dict
        A dictionary with keys 'stat' and 'p'.
        'stat' is the calculated test statistic and 'p' is the associated p-value from the test.

    Notes
    ----
    - Works well for small sample sizes (n < 50), but can also handle larger sample sizes.
    - It has been found to have the best power for a given significance, effectively determining whether the data being tested are normally distributed.
    - Shapiro-Wilk has the limitation that it is designed specifically for testing normality.
    """

    stat, p = shapiro(X)

    print("::: Shapiro-Wilkinson Normality Test :::")
    print(f"  > Statistics={stat:.3f}, p={p:.3f}")
    if p > alpha:
        print("  > Sample looks Gaussian (fail to reject H0)")
    else:
        print("  > Sample does not look Gaussian (reject H0)")

    return {"stat": stat, "p": p}


def normality_test_ks(
    X: np.ndarray, alpha: float = 0.05, normalization: bool = False
) -> Dict[str, float]:
    """
    Perform a Kolmogorov-Smirnov test for normality on the input data.

    This test checks the null hypothesis that the data was drawn from a normal distribution. The K-S test has the advantage
    of making no assumption about the distribution of data.

    However, one should be cautious while using K-S Test. The D statistic is sensitive towards the centre of the distribution and
    may not detect deviations at the tails. Moreover, compared to other tests, it may have less power, i.e., it is less likely
    to reject the null hypothesis when it is false (Type II error).

    HO: the sample is drawn from a normal distribution.
    if p-value < alpha: the null hypothesis is rejected.

    Parameters
    ----------
    X : np.ndarray
        The array containing the sample to be tested.

    alpha : float, default=0.05
        Significance level for the test. If the p-value is less than alpha, the null hypothesis is rejected.

    normalization : bool, default=False
        If True, the data is normalized before the test is performed. This is recommended when the data is not normally distributed.

    Returns
    -------
    dict
        A dictionary with keys 'stat' and 'p'.
        'stat' is the calculated test statistic and 'p' is the associated p-value from the test.

    Notes
    ----
    - Use when comparing a sample with a reference probability distribution (one-sample K-S test), or when comparing two samples (two-sample K-S test).
    - It is a non-parametric test which can be applied to any continuous distribution.
    - Has the advantage of making no assumption about the distribution of data.
    - Less sensitive around the mean as compared to the tails.
    """

    # normalize the data if required
    if normalization:
        X_ = (X - np.mean(X)) / np.std(X)
    else:
        X_ = X.copy()

    # test
    stat, p = kstest(X_, "norm")

    print("::: Kolmogorov-Smirnov Normality Test :::")
    print(f"  > Statistics={stat:.3f}, p={p:.3f}")
    if p > alpha:
        print("  > Sample looks Gaussian (fail to reject H0)")
    else:
        print("  > Sample does not look Gaussian (reject H0)")

    return {"stat": stat, "p": p}


def normality_test_anderson(X: np.ndarray) -> Dict:
    """
    Perform the Anderson-Darling test for normality on the input data.

    The Anderson-Darling test is a modification of the Kolmogorov-Smirnov test `kstest` for the null hypothesis
    that a sample is drawn from a population that follows a particular distribution. It gives more weight to
    the tails than does the `kstest`.

    For the Anderson-Darling test, the critical values depend on which distribution is being tested against.
    This function works for normal distributions.

    HO: the sample is drawn from a normal distribution
    if test statistic > critical value for a given significance level: reject H0

    Parameters
    ----------
    X : np.ndarray
        The array containing the sample to be tested.

    Returns
    -------
    Dict:
        'stat': (float) The test statistic.
        'critical_values': (list) The critical values for this distribution.
        'significance_level': (list) The significance levels for the corresponding critical values in `critical_values`.

    Notes
    ----
    - Can be used with large sample sizes.
    - More sensitive to departures from normality at the tails.
    - Unlike the KS-Test and Shapiro-Wilk Test, the Anderson-Darling test is a modification of the KS-Test which gives more weight to the tails.
    - Has the advantage of testing against different distribution types (exponential, logistic, etc), not just normal.
    """

    result = anderson(X)
    print("::: Anderson-Darling Normality Test :::")
    print(f"  > Statistics={result.statistic:.3f}")
    print(f"  > Critical values: {result.critical_values}")
    print(f"  > Significance levels: {result.significance_level}")

    for i in range(len(result.critical_values)):
        sl, cv = result.significance_level[i], result.critical_values[i]
        if result.statistic < cv:
            print(f"  > Sample looks Gaussian (fail to reject H0) at the {sl}% level")
        else:
            print(f"  > Sample does not look Gaussian (reject H0) at the {sl}% level")

    return {
        "stat": result.statistic,
        "critical_values": result.critical_values,
        "significance_level": result.significance_level,
    }


def normality_test_dagostino(X: np.ndarray, alpha: float = 0.05) -> Dict:
    """
    Perform D'Agostino's K^2 test for normality on the input data.

    D'Agostino's K^2 test is a goodness-of-fit normality test based on combined measures of skewness and kurtosis.
    This test gives a combined measure of skewness and kurtosis, two parameters of the normal distribution.
    A combined test increases the chances of rejecting a null hypothesis. In other words, it's a more conservative
    test and has more power to reject the null hypothesis if it's not true.

    HO: the sample is drawn from a normal distribution
    if p-value < alpha: reject H0

    Parameters
    ----------
    X : np.ndarray
        The array containing the sample to be tested.
    alpha : float, optional
        The significance level at which to test. The default is 0.05.

    Returns
    -------
    Dict:
        'stat': (float) The test statistic.
        'p' : (float) The p-value for the test.

    Notes
    ----
    - Tests for skewness and kurtosis, as well as omnibus test for normality.
    - Useful for larger sample sizes, as skewness and kurtosis become more meaningful for larger samples.
    - Like the Shapiro-Wilk Test, it is most powerful against departures from normality, without being heavily influenced by sample size.
    """

    stat, p = normaltest(X)
    print("::: D'Agostino's K^2 Normality Test :::")
    print(f"  > Statistics={stat:.3f}, p={p:.3f}")
    if p > alpha:
        print("  > Sample looks Gaussian (fail to reject H0)")
    else:
        print("  > Sample does not look Gaussian (reject H0)")

    return {"stat": stat, "p": p}


def detect_outliers(
    X: np.ndarray,
    density_threshold: float,
    bandwidth: Union[float, str] = "scott",
    kernel: str = "gaussian",
) -> Dict:
    """
    Perform outlier detection using Kernel Density Estimation.

    This function uses Kernel Density Estimation to model the probability density of the input data
    and identifies outliers as points that have a density below a certain threshold.

    Parameters
    ----------
    X : np.ndarray
        Input data.

    density_threshold : float
        Density threshold for identifying outliers. Points with a density below this value are considered outliers.

    bandwidth : Union[float, str], optional
        The bandwidth of the kernel. Can be specified as a float or one of the following strings:
        'scott', 'silverman'. The default is 'scott'. If a string is passed, the bandwidth is estimated using the
        corresponding rule.

    kernel : str, optional
        The kernel to be used in the density estimation. Should be one of the following:
        'gaussian', 'tophat', 'epanechnikov', 'exponential', 'linear', 'cosine'. The default is 'gaussian'.

    Returns
    -------
    Dict:
        'is_outlier': np.ndarray
            Boolean array of the same shape as X. If the ith element of 'is_outlier' is True,
            then the ith element of X is considered an outlier.

        'density': np.ndarray
            Array of the same shape as X representing the estimated density of each point.

    Notes
    -----
     - This function treats outliers as points that are unlikely under the estimated density model of the input data.
     - It should be noted that this outlier detection method is unsupervised,
    meaning it doesn't require labeled data and it doesn't make any assumptions about the distribution of outliers.
     - This method may be problematic for high-dimensional data.
    """

    # reshape the data if it's 1-dimensional
    if len(X.shape) == 1:
        X = X.reshape(-1, 1)

    # Fit the KernelDensity estimator to the data
    kde = KernelDensity(bandwidth=bandwidth, kernel=kernel).fit(X)

    # Estimate the density of the data
    log_dens = kde.score_samples(X)
    dens = np.exp(log_dens)

    # Identify outliers as points with a density below the threshold
    is_outlier = dens < density_threshold

<<<<<<< HEAD
    return is_outlier, log_dens


def normalize(x, inverse=False):
    # normalize the array considering the inf and nan values
    x = np.array(x)
    if inverse:
        x = -x

    min_ = np.nanmin(x)
    max_ = np.nanmax(x)
    x = (x - min_) / (max_ - min_)

    return x


def normalize_scores(df_scores=None):
    df_scores_normalized = df_scores.copy(deep=True)

    df_scores_normalized["aic"] = normalize(df_scores_normalized["aic"].values)
    df_scores_normalized["bic"] = normalize(df_scores_normalized["bic"].values)
    df_scores_normalized["wcss"] = normalize(df_scores_normalized["wcss"].values)
    df_scores_normalized["sil_euc"] = normalize(df_scores_normalized["sil_euc"].values)
    df_scores_normalized["sil_mah"] = normalize(df_scores_normalized["sil_mah"].values)
    df_scores_normalized["gap"] = normalize(df_scores_normalized["gap"].values)
    df_scores_normalized["dbs"] = normalize(df_scores_normalized["dbs"].values)
    df_scores_normalized["chs"] = normalize(df_scores_normalized["chs"].values)

    df_scores_normalized = df_scores_normalized.round(2)

    return df_scores_normalized


def perform_statistical_tests(df_data, feat_space, cat_name):
    predictions = model_operations.bring_all_predictions(
        cat_name=cat_name, feat_space=feat_space, data=df_data
    )

    models = model_operations.bring_all_models(cat_name=cat_name, feat_space=feat_space)

    scores = dict()
    # models = {k: v for k, v in models.items() if str(k) != "1"}
    # predictions = {k: v for k, v in predictions.items() if str(k) != "1"}

    # AIC
    scores["aic"] = {k: aic(data=df_data, model=model) for k, model in models.items()}

    # BIC
    scores["bic"] = {k: bic(data=df_data, model=model) for k, model in models.items()}

    # WCSS
    scores["wcss"] = {
        k: intra_cluster_dispersion(df_data.values, predictions[k])
        for k in models.keys()
    }

    # Silhouette score with Euclidean distance
    scores["sil_euc"] = {
        k: silhouette_score(df_data.values, predictions[k], metric="Euclidean")["mean"]
        for k in models.keys()
    }

    # Silhouette score with Mahalanobis distance
    scores["sil_mah"] = {
        k: silhouette_score(df_data.values, predictions[k], metric="Mahalanobis")[
            "mean"
        ]
        for k in models.keys()
    }
    """
    # Gap Statistic
    scores["gap"] = {
        k: gap_statistics(
            df_data.values,
            predictions[k],
            clusterer=models[k],
            n_repeat=100,
            random_state=None,
        )["gap"]
        for k in models.keys()
    }
    """
    scores["gap"] = {k: 0 for k in models.keys()}

    # Davies-Bouldin Index
    scores["dbs"] = {
        k: davies_bouldin_score(df_data, predictions[k]) for k in models.keys()
    }

    # Calinski-Harabasz Index
    scores["chs"] = {
        k: calinski_harabasz_score(df_data, predictions[k]) for k in models.keys()
    }

    df_scores = data_operations.merge_scores(scores)
    df_scores = df_scores.iloc[1:]

    normalized_scores = normalize_scores(df_scores)
    return df_scores, normalized_scores


def perform_wasserstein(feat_space, random_state=None, n_components=None):
    clusters = model_operations.make_all_clusters(
        feat_space=feat_space.copy(), n_components=n_components
    )
    batse_clusters = clusters["batse"]
    fermi_clusters = clusters["fermi"]
    swift_clusters = clusters["swift"]

    # Wasserstein distance
    distances_cluster = {
        "BATSE-FERMI": {"C" + str(k + 1): 0 for k in range(n_components)},
        "BATSE-SWIFT": {"C" + str(k + 1): 0 for k in range(n_components)},
        "FERMI-SWIFT": {"C" + str(k + 1): 0 for k in range(n_components)},
    }

    for k in range(n_components):
        dist = wasserstein_distance_bootstrap(
            batse_clusters[str(k)].values,
            fermi_clusters[str(k)].values,
            random_state=random_state,
            max_iter=100,
        )

        distances_cluster["BATSE-FERMI"]["C" + str(k + 1)] = (
            str(dist["mean"].round(2)) + "(" + str(dist["std"].round(2)) + ")"
        )

        dist = wasserstein_distance_bootstrap(
            batse_clusters[str(k)].values,
            swift_clusters[str(k)].values,
            random_state=random_state,
            max_iter=100,
        )

        distances_cluster["BATSE-SWIFT"]["C" + str(k + 1)] = (
            str(dist["mean"].round(2)) + "(" + str(dist["std"].round(2)) + ")"
        )

        dist = wasserstein_distance_bootstrap(
            fermi_clusters[str(k)].values,
            swift_clusters[str(k)].values,
            random_state=random_state,
            max_iter=100,
        )

        distances_cluster["FERMI-SWIFT"]["C" + str(k + 1)] = (
            str(dist["mean"].round(2)) + "(" + str(dist["std"].round(2)) + ")"
        )

    return pd.DataFrame(distances_cluster)


def perform_js(feat_space, random_state=None, n_components=None):
    clusters = model_operations.make_all_clusters(
        feat_space=feat_space.copy(), n_components=n_components
    )
    batse_clusters = clusters["batse"]
    fermi_clusters = clusters["fermi"]
    swift_clusters = clusters["swift"]

    # JS distance
    distances_cluster = {
        "BATSE-FERMI": {"C" + str(k + 1): 0 for k in range(n_components)},
        "BATSE-SWIFT": {"C" + str(k + 1): 0 for k in range(n_components)},
        "FERMI-SWIFT": {"C" + str(k + 1): 0 for k in range(n_components)},
    }

    for k in range(n_components):
        dist = jensen_shannon_distance_bootstrap(
            batse_clusters[str(k)].values,
            fermi_clusters[str(k)].values,
            random_state=random_state,
        )

        distances_cluster["BATSE-FERMI"]["C" + str(k + 1)] = (
            str(dist["mean"].round(2)) + "(" + str(dist["std"].round(2)) + ")"
        )

        dist = jensen_shannon_distance_bootstrap(
            batse_clusters[str(k)].values,
            swift_clusters[str(k)].values,
            random_state=random_state,
        )

        distances_cluster["BATSE-SWIFT"]["C" + str(k + 1)] = (
            str(dist["mean"].round(2)) + "(" + str(dist["std"].round(2)) + ")"
        )

        dist = jensen_shannon_distance_bootstrap(
            fermi_clusters[str(k)].values,
            swift_clusters[str(k)].values,
            random_state=random_state,
        )

        distances_cluster["FERMI-SWIFT"]["C" + str(k + 1)] = (
            str(dist["mean"].round(2)) + "(" + str(dist["std"].round(2)) + ")"
        )

    return pd.DataFrame(distances_cluster)


def perform_cross_catalogue_comparison(
    feat_space, random_state=None, n_components=None, plot_catalogues=False
):
    wasserstein = perform_wasserstein(
        feat_space, random_state=random_state, n_components=n_components
    )
    js = perform_js(feat_space, random_state=random_state, n_components=n_components)

    print("::: Wasserstein Distance :::")
    print(wasserstein)
    print("\n")
    print("::: Jensen-Shannon Distance :::")
    print(js)

    if plot_catalogues:
        disp_operations.plot_cross_catalogue_2D(feat_space, n_components=n_components)
=======
    return {"is_outlier": is_outlier, "density": dens}
>>>>>>> 009a1c43
<|MERGE_RESOLUTION|>--- conflicted
+++ resolved
@@ -4,24 +4,13 @@
 import numpy as np
 import ot
 from scipy.spatial.distance import cdist
-<<<<<<< HEAD
-from scipy.stats import anderson, entropy, gaussian_kde, kstest, normaltest, shapiro
-=======
 from scipy.stats import (anderson, entropy, gaussian_kde, kstest, normaltest,
                          shapiro)
->>>>>>> 009a1c43
 from sklearn.cluster import KMeans
 from sklearn.metrics import calinski_harabasz_score as chs
 from sklearn.metrics import davies_bouldin_score as dbs
 from sklearn.metrics import silhouette_samples
 from sklearn.neighbors import KernelDensity, NearestNeighbors
-<<<<<<< HEAD
-from grbtools import models as model_operations
-from grbtools import data as data_operations
-from grbtools import disp as disp_operations
-import pandas as pd
-=======
->>>>>>> 009a1c43
 
 
 def _set_seed(seed: Union[int, None]) -> None:
@@ -35,30 +24,6 @@
     # set seed if given
     if seed is not None:
         np.random.seed(seed)
-
-def _set_seed(seed: Union[int, None]) -> None:
-    """
-    Set the seed for numpy's random number generator.
-
-    Args:
-        seed (int or None): Seed to use. If None, no seed is set.
-    """
-
-    # set seed if given
-    if seed is not None:
-        np.random.seed(seed)
-
-
-def _higher_better(score):
-    return score * -1
-
-
-def aic(model, data):
-    return _higher_better(model.aic(data))
-
-
-def bic(model, data):
-    return _higher_better(model.bic(data))
 
 
 def compute_mahalanobis_distance(
@@ -266,15 +231,9 @@
         cluster_points = X[labels == cluster]
         centroid = cluster_points.mean(axis=0)
         dispersion += ((cluster_points - centroid) ** 2).sum()
-<<<<<<< HEAD
-
-    return _higher_better(dispersion)
-
-=======
 
     return dispersion
 
->>>>>>> 009a1c43
 
 def gap_statistics(
     X: np.ndarray,
@@ -354,7 +313,6 @@
     # Compute the gap statistic
     gap = np.mean(ref_disps) - orig_disp
     gap_err = np.std(ref_disps) * np.sqrt(1 + 1 / n_repeat)
-<<<<<<< HEAD
 
     return {"gap": gap, "err": gap_err}
 
@@ -371,24 +329,6 @@
     The maximum score is unbounded, with larger values indicating worse clustering.
     The DBI is undefined for a single cluster.
 
-=======
-
-    return {"gap": gap, "err": gap_err}
-
-
-def davies_bouldin_score(X: np.ndarray, labels: np.ndarray) -> float:
-    """
-    Compute the Davies-Bouldin score for a clustering result.
-
-    The Davies-Bouldin index (DBI) is a metric of internal cluster validation that measures the average 'similarity'
-    between clusters, where the similarity is a ratio of within-cluster distances to between-cluster distances.
-    Thus, clusters which are farther apart and less dispersed will result in a better score.
-
-    The minimum score is 0, with smaller values indicating better clustering.
-    The maximum score is unbounded, with larger values indicating worse clustering.
-    The DBI is undefined for a single cluster.
-
->>>>>>> 009a1c43
     Parameters
     ----------
     X : array-like, shape = [n_samples, n_dimensions]
@@ -408,12 +348,7 @@
     if n_clusters == 1:
         return np.nan
 
-<<<<<<< HEAD
-    scores = dbs(X, labels)
-    return _higher_better(scores)
-=======
     return dbs(X, labels)
->>>>>>> 009a1c43
 
 
 def calinski_harabasz_score(X: np.ndarray, labels: np.ndarray) -> float:
@@ -1206,225 +1141,4 @@
     # Identify outliers as points with a density below the threshold
     is_outlier = dens < density_threshold
 
-<<<<<<< HEAD
-    return is_outlier, log_dens
-
-
-def normalize(x, inverse=False):
-    # normalize the array considering the inf and nan values
-    x = np.array(x)
-    if inverse:
-        x = -x
-
-    min_ = np.nanmin(x)
-    max_ = np.nanmax(x)
-    x = (x - min_) / (max_ - min_)
-
-    return x
-
-
-def normalize_scores(df_scores=None):
-    df_scores_normalized = df_scores.copy(deep=True)
-
-    df_scores_normalized["aic"] = normalize(df_scores_normalized["aic"].values)
-    df_scores_normalized["bic"] = normalize(df_scores_normalized["bic"].values)
-    df_scores_normalized["wcss"] = normalize(df_scores_normalized["wcss"].values)
-    df_scores_normalized["sil_euc"] = normalize(df_scores_normalized["sil_euc"].values)
-    df_scores_normalized["sil_mah"] = normalize(df_scores_normalized["sil_mah"].values)
-    df_scores_normalized["gap"] = normalize(df_scores_normalized["gap"].values)
-    df_scores_normalized["dbs"] = normalize(df_scores_normalized["dbs"].values)
-    df_scores_normalized["chs"] = normalize(df_scores_normalized["chs"].values)
-
-    df_scores_normalized = df_scores_normalized.round(2)
-
-    return df_scores_normalized
-
-
-def perform_statistical_tests(df_data, feat_space, cat_name):
-    predictions = model_operations.bring_all_predictions(
-        cat_name=cat_name, feat_space=feat_space, data=df_data
-    )
-
-    models = model_operations.bring_all_models(cat_name=cat_name, feat_space=feat_space)
-
-    scores = dict()
-    # models = {k: v for k, v in models.items() if str(k) != "1"}
-    # predictions = {k: v for k, v in predictions.items() if str(k) != "1"}
-
-    # AIC
-    scores["aic"] = {k: aic(data=df_data, model=model) for k, model in models.items()}
-
-    # BIC
-    scores["bic"] = {k: bic(data=df_data, model=model) for k, model in models.items()}
-
-    # WCSS
-    scores["wcss"] = {
-        k: intra_cluster_dispersion(df_data.values, predictions[k])
-        for k in models.keys()
-    }
-
-    # Silhouette score with Euclidean distance
-    scores["sil_euc"] = {
-        k: silhouette_score(df_data.values, predictions[k], metric="Euclidean")["mean"]
-        for k in models.keys()
-    }
-
-    # Silhouette score with Mahalanobis distance
-    scores["sil_mah"] = {
-        k: silhouette_score(df_data.values, predictions[k], metric="Mahalanobis")[
-            "mean"
-        ]
-        for k in models.keys()
-    }
-    """
-    # Gap Statistic
-    scores["gap"] = {
-        k: gap_statistics(
-            df_data.values,
-            predictions[k],
-            clusterer=models[k],
-            n_repeat=100,
-            random_state=None,
-        )["gap"]
-        for k in models.keys()
-    }
-    """
-    scores["gap"] = {k: 0 for k in models.keys()}
-
-    # Davies-Bouldin Index
-    scores["dbs"] = {
-        k: davies_bouldin_score(df_data, predictions[k]) for k in models.keys()
-    }
-
-    # Calinski-Harabasz Index
-    scores["chs"] = {
-        k: calinski_harabasz_score(df_data, predictions[k]) for k in models.keys()
-    }
-
-    df_scores = data_operations.merge_scores(scores)
-    df_scores = df_scores.iloc[1:]
-
-    normalized_scores = normalize_scores(df_scores)
-    return df_scores, normalized_scores
-
-
-def perform_wasserstein(feat_space, random_state=None, n_components=None):
-    clusters = model_operations.make_all_clusters(
-        feat_space=feat_space.copy(), n_components=n_components
-    )
-    batse_clusters = clusters["batse"]
-    fermi_clusters = clusters["fermi"]
-    swift_clusters = clusters["swift"]
-
-    # Wasserstein distance
-    distances_cluster = {
-        "BATSE-FERMI": {"C" + str(k + 1): 0 for k in range(n_components)},
-        "BATSE-SWIFT": {"C" + str(k + 1): 0 for k in range(n_components)},
-        "FERMI-SWIFT": {"C" + str(k + 1): 0 for k in range(n_components)},
-    }
-
-    for k in range(n_components):
-        dist = wasserstein_distance_bootstrap(
-            batse_clusters[str(k)].values,
-            fermi_clusters[str(k)].values,
-            random_state=random_state,
-            max_iter=100,
-        )
-
-        distances_cluster["BATSE-FERMI"]["C" + str(k + 1)] = (
-            str(dist["mean"].round(2)) + "(" + str(dist["std"].round(2)) + ")"
-        )
-
-        dist = wasserstein_distance_bootstrap(
-            batse_clusters[str(k)].values,
-            swift_clusters[str(k)].values,
-            random_state=random_state,
-            max_iter=100,
-        )
-
-        distances_cluster["BATSE-SWIFT"]["C" + str(k + 1)] = (
-            str(dist["mean"].round(2)) + "(" + str(dist["std"].round(2)) + ")"
-        )
-
-        dist = wasserstein_distance_bootstrap(
-            fermi_clusters[str(k)].values,
-            swift_clusters[str(k)].values,
-            random_state=random_state,
-            max_iter=100,
-        )
-
-        distances_cluster["FERMI-SWIFT"]["C" + str(k + 1)] = (
-            str(dist["mean"].round(2)) + "(" + str(dist["std"].round(2)) + ")"
-        )
-
-    return pd.DataFrame(distances_cluster)
-
-
-def perform_js(feat_space, random_state=None, n_components=None):
-    clusters = model_operations.make_all_clusters(
-        feat_space=feat_space.copy(), n_components=n_components
-    )
-    batse_clusters = clusters["batse"]
-    fermi_clusters = clusters["fermi"]
-    swift_clusters = clusters["swift"]
-
-    # JS distance
-    distances_cluster = {
-        "BATSE-FERMI": {"C" + str(k + 1): 0 for k in range(n_components)},
-        "BATSE-SWIFT": {"C" + str(k + 1): 0 for k in range(n_components)},
-        "FERMI-SWIFT": {"C" + str(k + 1): 0 for k in range(n_components)},
-    }
-
-    for k in range(n_components):
-        dist = jensen_shannon_distance_bootstrap(
-            batse_clusters[str(k)].values,
-            fermi_clusters[str(k)].values,
-            random_state=random_state,
-        )
-
-        distances_cluster["BATSE-FERMI"]["C" + str(k + 1)] = (
-            str(dist["mean"].round(2)) + "(" + str(dist["std"].round(2)) + ")"
-        )
-
-        dist = jensen_shannon_distance_bootstrap(
-            batse_clusters[str(k)].values,
-            swift_clusters[str(k)].values,
-            random_state=random_state,
-        )
-
-        distances_cluster["BATSE-SWIFT"]["C" + str(k + 1)] = (
-            str(dist["mean"].round(2)) + "(" + str(dist["std"].round(2)) + ")"
-        )
-
-        dist = jensen_shannon_distance_bootstrap(
-            fermi_clusters[str(k)].values,
-            swift_clusters[str(k)].values,
-            random_state=random_state,
-        )
-
-        distances_cluster["FERMI-SWIFT"]["C" + str(k + 1)] = (
-            str(dist["mean"].round(2)) + "(" + str(dist["std"].round(2)) + ")"
-        )
-
-    return pd.DataFrame(distances_cluster)
-
-
-def perform_cross_catalogue_comparison(
-    feat_space, random_state=None, n_components=None, plot_catalogues=False
-):
-    wasserstein = perform_wasserstein(
-        feat_space, random_state=random_state, n_components=n_components
-    )
-    js = perform_js(feat_space, random_state=random_state, n_components=n_components)
-
-    print("::: Wasserstein Distance :::")
-    print(wasserstein)
-    print("\n")
-    print("::: Jensen-Shannon Distance :::")
-    print(js)
-
-    if plot_catalogues:
-        disp_operations.plot_cross_catalogue_2D(feat_space, n_components=n_components)
-=======
-    return {"is_outlier": is_outlier, "density": dens}
->>>>>>> 009a1c43
+    return {"is_outlier": is_outlier, "density": dens}